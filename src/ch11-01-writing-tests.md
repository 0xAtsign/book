--- conflicted
+++ resolved
@@ -62,18 +62,12 @@
 
 </Listing>
 
-<<<<<<< HEAD
 The file starts with an example `add` function, so that we have something
 to test.
 
-For now, let’s ignore the next few lines and focus on the function with the
-`#[test]` annotation: this attribute indicates this is a test function, so the
-test runner knows to treat this function as a test. We might also have non-test
-=======
 For now, let’s focus solely on the `it_works` function. Note the `#[test]`
 annotation: this attribute indicates this is a test function, so the test
 runner knows to treat this function as a test. We might also have non-test
->>>>>>> c4cede2b
 functions in the `tests` module to help set up common scenarios or perform
 common operations, so we always need to indicate which functions are tests.
 

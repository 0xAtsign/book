--- conflicted
+++ resolved
@@ -40,30 +40,8 @@
 
 <span class="filename">Filename: src/lib.rs</span>
 
-<<<<<<< HEAD
-```rust
+```rust,ignore,does_not_compile
 {{#rustdoc_include ../listings/ch12-an-io-project/listing-12-15/src/lib.rs:here}}
-=======
-```rust,ignore,does_not_compile
-#[cfg(test)]
-mod tests {
-    use super::*;
-
-    #[test]
-    fn one_result() {
-        let query = "duct";
-        let contents = "\
-Rust:
-safe, fast, productive.
-Pick three.";
-
-        assert_eq!(
-            vec!["safe, fast, productive."],
-            search(query, contents)
-        );
-    }
-}
->>>>>>> 7b0f7087
 ```
 
 <span class="caption">Listing 12-15: Creating a failing test for the `search`

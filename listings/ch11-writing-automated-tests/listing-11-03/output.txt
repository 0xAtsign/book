$ cargo test
   Compiling adder v0.1.0 (file:///projects/adder)
    Finished `test` profile [unoptimized + debuginfo] target(s) in 0.72s
     Running unittests src/lib.rs (target/debug/deps/adder-92948b65e88960b4)

running 2 tests
test tests::another ... FAILED
test tests::exploration ... ok

failures:

---- tests::another stdout ----
<<<<<<< HEAD
thread 'main' panicked at 'Make this test fail', src/lib.rs:17:9
=======
thread 'tests::another' panicked at src/lib.rs:17:9:
Make this test fail
>>>>>>> c4cede2b
note: run with `RUST_BACKTRACE=1` environment variable to display a backtrace


failures:
    tests::another

test result: FAILED. 1 passed; 1 failed; 0 ignored; 0 measured; 0 filtered out; finished in 0.00s

error: test failed, to rerun pass `--lib`<|MERGE_RESOLUTION|>--- conflicted
+++ resolved
@@ -10,12 +10,8 @@
 failures:
 
 ---- tests::another stdout ----
-<<<<<<< HEAD
-thread 'main' panicked at 'Make this test fail', src/lib.rs:17:9
-=======
 thread 'tests::another' panicked at src/lib.rs:17:9:
 Make this test fail
->>>>>>> c4cede2b
 note: run with `RUST_BACKTRACE=1` environment variable to display a backtrace
 
 
